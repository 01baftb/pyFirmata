--- conflicted
+++ resolved
@@ -6,27 +6,18 @@
         'use_ports': True,
         'disabled': (0, 1)  # Rx, Tx, Crystal
     },
-<<<<<<< HEAD
     'arduino_mega': {
         'digital': tuple(x for x in range(54)),
         'analog': tuple(x for x in range(16)),
         'pwm': tuple(x for x in range(2, 14)),
         'use_ports': True,
         'disabled': (0, 1)  # Rx, Tx, Crystal
-=======
-    'arduino_mega' : {
-        'digital' : tuple(x for x in range(54)),
-        'analog' : tuple(x for x in range(16)),
-        'pwm' : tuple(x for x in range(2,14)),
-        'use_ports' : True,
-        'disabled' : (0, 1) # Rx, Tx, Crystal
     },
-    'arduino_due' : {
-        'digital' : tuple(x for x in range(54)),
-        'analog' : tuple(x for x in range(12)),
-        'pwm' : tuple(x for x in range(2,14)),
-        'use_ports' : True,
-        'disabled' : (0, 1) # Rx, Tx, Crystal
->>>>>>> 99efd031
+    'arduino_due': {
+        'digital': tuple(x for x in range(54)),
+        'analog': tuple(x for x in range(12)),
+        'pwm': tuple(x for x in range(2, 14)),
+        'use_ports': True,
+        'disabled': (0, 1)  # Rx, Tx, Crystal
     }
 }