from __future__ import division
from __future__ import unicode_literals
import inspect
import time

import serial

from .util import two_byte_iter_to_str, to_two_bytes

# Message command bytes (0x80(128) to 0xFF(255)) - straight from Firmata.h
DIGITAL_MESSAGE = 0x90      # send data for a digital pin
ANALOG_MESSAGE = 0xE0       # send data for an analog pin (or PWM)
DIGITAL_PULSE = 0x91        # SysEx command to send a digital pulse

# PULSE_MESSAGE = 0xA0      # proposed pulseIn/Out msg (SysEx)
# SHIFTOUT_MESSAGE = 0xB0   # proposed shiftOut msg (SysEx)
REPORT_ANALOG = 0xC0        # enable analog input by pin #
REPORT_DIGITAL = 0xD0       # enable digital input by port pair
START_SYSEX = 0xF0          # start a MIDI SysEx msg
SET_PIN_MODE = 0xF4         # set a pin to INPUT/OUTPUT/PWM/etc
END_SYSEX = 0xF7            # end a MIDI SysEx msg
REPORT_VERSION = 0xF9       # report firmware version
SYSTEM_RESET = 0xFF         # reset from MIDI
QUERY_FIRMWARE = 0x79       # query the firmware name

# extended command set using sysex (0-127/0x00-0x7F)
# 0x00-0x0F reserved for user-defined commands */
SERVO_CONFIG = 0x70         # set max angle, minPulse, maxPulse, freq
STRING_DATA = 0x71          # a string message with 14-bits per char
SHIFT_DATA = 0x75           # a bitstream to/from a shift register
I2C_REQUEST = 0x76          # send an I2C read/write request
I2C_REPLY = 0x77            # a reply to an I2C read request
I2C_CONFIG = 0x78           # config I2C settings such as delay times and power pins
REPORT_FIRMWARE = 0x79      # report name and version of the firmware
SAMPLING_INTERVAL = 0x7A    # set the poll rate of the main loop
SYSEX_NON_REALTIME = 0x7E   # MIDI Reserved for non-realtime messages
SYSEX_REALTIME = 0x7F       # MIDI Reserved for realtime messages


# Pin modes.
# except from UNAVAILABLE taken from Firmata.h
UNAVAILABLE = -1
INPUT = 0          # as defined in wiring.h
OUTPUT = 1         # as defined in wiring.h
ANALOG = 2         # analog pin in analogInput mode
PWM = 3            # digital pin in PWM output mode
SERVO = 4          # digital pin in SERVO mode

# Pin types
DIGITAL = OUTPUT   # same as OUTPUT below
# ANALOG is already defined above

# Time to wait after initializing serial, used in Board.__init__
BOARD_SETUP_WAIT_TIME = 5

class PinAlreadyTakenError(Exception):
    pass

class InvalidPinDefError(Exception):
    pass

class NoInputWarning(RuntimeWarning):
    pass

class Board(object):
    """The Base class for any board."""
    firmata_version = None
    firmware = None
    firmware_version = None
    _command_handlers = {}
    _command = None
    _stored_data = []
    _parsing_sysex = False

    def __init__(self, port, layout, baudrate=57600, name=None):
        self.sp = serial.Serial(port, baudrate)
        # Allow 5 secs for Arduino's auto-reset to happen
        # Alas, Firmata blinks its version before printing it to serial
        # For 2.3, even 5 seconds might not be enough.
        # TODO Find a more reliable way to wait until the board is ready
        self.pass_time(BOARD_SETUP_WAIT_TIME)
        self.name = name
        if not self.name:
            self.name = port
        self.setup_layout(layout)
        # Iterate over the first messages to get firmware data
        while self.bytes_available():
            self.iterate()
        # TODO Test whether we got a firmware name and version, otherwise there
        # probably isn't any Firmata installed

    def __str__(self):
<<<<<<< HEAD
        return "Board %s on %s" % (self.name, self.sp.port)

=======
        return "Board{0.name} on {0.sp.port}".format(self)
        
>>>>>>> 2860b863
    def __del__(self):
        """
        The connection with the a board can get messed up when a script is
        closed without calling board.exit() (which closes the serial
        connection). Therefore also do it here and hope it helps.
        """
        self.exit()

    def send_as_two_bytes(self, val):
        self.sp.write(bytearray([val % 128, val >> 7]))

    def setup_layout(self, board_layout):
        """
        Setup the Pin instances based on the given board layout. Maybe it will
        be possible to do this automatically in the future, by polling the
        board for its type.
        """
        # Create pin instances based on board layout
        self.analog = []
        for i in board_layout['analog']:
            self.analog.append(Pin(self, i))

        self.digital = []
        self.digital_ports = []
        for i in range(0, len(board_layout['digital']), 8):
            num_pins = len(board_layout['digital'][i:i+8])
            port_number = int(i / 8)
            self.digital_ports.append(Port(self, port_number, num_pins))

        # Allow to access the Pin instances directly
        for port in self.digital_ports:
            self.digital += port.pins

        # Setup PWM pins
        for i in board_layout['pwm']:
            self.digital[i].PWM_CAPABLE = True

        # Disable certain ports like Rx/Tx and crystal ports
        for i in board_layout['disabled']:
            self.digital[i].mode = UNAVAILABLE

        # Create a dictionary of 'taken' pins. Used by the get_pin method
        self.taken = { 'analog' : dict(map(lambda p: (p.pin_number, False), self.analog)),
                       'digital' : dict(map(lambda p: (p.pin_number, False), self.digital)) }

        # Setup default handlers for standard incoming commands
        self.add_cmd_handler(ANALOG_MESSAGE, self._handle_analog_message)
        self.add_cmd_handler(DIGITAL_MESSAGE, self._handle_digital_message)
        self.add_cmd_handler(REPORT_VERSION, self._handle_report_version)
        self.add_cmd_handler(REPORT_FIRMWARE, self._handle_report_firmware)

    def add_cmd_handler(self, cmd, func):
        """Adds a command handler for a command."""
        len_args = len(inspect.getargspec(func)[0])
        def add_meta(f):
            def decorator(*args, **kwargs):
                f(*args, **kwargs)
            decorator.bytes_needed = len_args - 1 # exclude self
            decorator.__name__ = f.__name__
            return decorator
        func = add_meta(func)
        self._command_handlers[cmd] = func

    def get_pin(self, pin_def):
        """
        Returns the activated pin given by the pin definition.
        May raise an ``InvalidPinDefError`` or a ``PinAlreadyTakenError``.

        :arg pin_def: Pin definition as described below,
            but without the arduino name. So for example ``a:1:i``.

        'a' analog pin     Pin number   'i' for input 
        'd' digital pin    Pin number   'o' for output
                                        'p' for pwm (Pulse-width modulation)

        All seperated by ``:``. 
        """
        if type(pin_def) == list:
            bits = pin_def
        else:
            bits = pin_def.split(':')
        a_d = bits[0] == 'a' and 'analog' or 'digital'
        part = getattr(self, a_d)
        pin_nr = int(bits[1])
        if pin_nr >= len(part):
            raise InvalidPinDefError('Invalid pin definition: {0} at position 3 on {1}'.format(pin_def, self.name))
        if getattr(part[pin_nr], 'mode', None)  == UNAVAILABLE:
            raise InvalidPinDefError('Invalid pin definition: UNAVAILABLE pin {0} at position on {1}'.format(pin_def, self.name))
        if self.taken[a_d][pin_nr]:
            raise PinAlreadyTakenError('{0} pin {1} is already taken on {2}'.format(a_d, bits[1], self.name))
        # ok, should be available
        pin = part[pin_nr]
        self.taken[a_d][pin_nr] = True
        if pin.type is DIGITAL:
            if bits[2] == 'p':
                pin.mode = PWM
            elif bits[2] == 's':
                pin.mode = SERVO
            elif bits[2] != 'o':
                pin.mode = INPUT
        else:
            pin.enable_reporting()
        return pin

    def pass_time(self, t):
        """Non-blocking time-out for ``t`` seconds."""
        cont = time.time() + t
        while time.time() < cont:
            time.sleep(0)
<<<<<<< HEAD

    def send_sysex(self, sysex_cmd, data=[]):
=======
            
    def send_sysex(self, sysex_cmd, data):
>>>>>>> 2860b863
        """
        Sends a SysEx msg.

        :arg sysex_cmd: A sysex command byte
<<<<<<< HEAD
        :arg data: A list of 7-bit bytes of arbitrary data (bytes may be
            already converted to chr's)
        """
        self.sp.write(chr(START_SYSEX))
        self.sp.write(chr(sysex_cmd))
        for byte in data:
            try:
                byte = chr(byte)
            except TypeError:
                pass # byte is already a chr
            except ValueError:
                raise ValueError('Sysex data can be 7-bit bytes only. '
                    'Consider using utils.to_two_bytes for bigger bytes.')
            self.sp.write(byte)
        self.sp.write(chr(END_SYSEX))

=======
        : arg data: a bytearray of 7-bit bytes of arbitrary data
        """
        msg = bytearray([START_SYSEX, sysex_cmd])
        msg.extend(data)
        msg.append(END_SYSEX)
        self.sp.write(msg)

        
>>>>>>> 2860b863
    def bytes_available(self):
        return self.sp.inWaiting()

    def iterate(self):
        """
        Reads and handles data from the microcontroller over the serial port.
        This method should be called in a main loop or in an :class:`Iterator`
        instance to keep this boards pin values up to date.
        """
        byte = self.sp.read()
        if not byte:
            return
        data = ord(byte)
        received_data = []
        handler = None
        if data < START_SYSEX:
            # These commands can have 'channel data' like a pin nummber appended.
            try:
                handler = self._command_handlers[data & 0xF0]
            except KeyError:
                return
            received_data.append(data & 0x0F)
            while len(received_data) < handler.bytes_needed:
                received_data.append(ord(self.sp.read()))
        elif data == START_SYSEX:
            data = ord(self.sp.read())
            handler = self._command_handlers.get(data)
            if not handler:
                return
            data = ord(self.sp.read())
            while data != END_SYSEX:
                received_data.append(data)
                data = ord(self.sp.read())
        else:
            try:
                handler = self._command_handlers[data]
            except KeyError:
                return
            while len(received_data) < handler.bytes_needed:
                received_data.append(ord(self.sp.read()))
        # Handle the data
        try:
            handler(*received_data)
        except ValueError:
            pass

    def get_firmata_version(self):
        """
        Returns a version tuple (major, minor) for the firmata firmware on the
        board.
        """
        return self.firmata_version

    def servo_config(self, pin, min_pulse=544, max_pulse=2400, angle=0):
        """
        Configure a pin as servo with min_pulse, max_pulse and first angle.
        ``min_pulse`` and ``max_pulse`` default to the arduino defaults.
        """
        if pin > len(self.digital) or self.digital[pin].mode == UNAVAILABLE:
            raise IOError("Pin {0} is not a valid servo pin".format(pin))
        
        data = bytearray([pin])
        data += to_two_bytes(min_pulse)
        data += to_two_bytes(max_pulse)
        self.send_sysex(SERVO_CONFIG, data)

        # set pin._mode to SERVO so that it sends analog messages
        # don't set pin.mode as that calls this method
        self.digital[pin]._mode = SERVO
        self.digital[pin].write(angle)

    def exit(self):
        """Call this to exit cleanly."""
        # First detach all servo's, otherwise it somehow doesn't want to close...
        if hasattr(self, 'digital'):
            for pin in self.digital:
                if pin.mode == SERVO:
                    pin.mode = OUTPUT
        if hasattr(self, 'sp'):
            self.sp.close()

    # Command handlers
    def _handle_analog_message(self, pin_nr, lsb, msb):
        value = round(float((msb << 7) + lsb) / 1023, 4)
        # Only set the value if we are actually reporting
        try:
            if self.analog[pin_nr].reporting:
                self.analog[pin_nr].value = value
        except IndexError:
            raise ValueError

    def _handle_digital_message(self, port_nr, lsb, msb):
        """
        Digital messages always go by the whole port. This means we have a
        bitmask which we update the port.
        """
        mask = (msb << 7) + lsb
        try:
            self.digital_ports[port_nr]._update(mask)
        except IndexError:
            raise ValueError

    def _handle_report_version(self, major, minor):
        self.firmata_version = (major, minor)

    def _handle_report_firmware(self, *data):
        major = data[0]
        minor = data[1]
        self.firmware_version = (major, minor)
        self.firmware = two_byte_iter_to_str(data[2:])

class Port(object):
    """An 8-bit port on the board."""
    def __init__(self, board, port_number, num_pins=8):
        self.board = board
        self.port_number = port_number
        self.reporting = False

        self.pins = []
        for i in range(num_pins):
            pin_nr = i + self.port_number * 8
            self.pins.append(Pin(self.board, pin_nr, type=DIGITAL, port=self))

    def __str__(self):
<<<<<<< HEAD
        return "Digital Port %i on %s" % (self.port_number, self.board)

=======
        return "Digital Port {0.port_number} on {0.board}".format(self)
        
>>>>>>> 2860b863
    def enable_reporting(self):
        """Enable reporting of values for the whole port."""
        self.reporting = True
        msg = bytearray([REPORT_DIGITAL + self.port_number, 1])
        self.board.sp.write(msg)

        for pin in self.pins:
            if pin.mode == INPUT:
                pin.reporting = True # TODO Shouldn't this happen at the pin?

<<<<<<< HEAD
=======
        
>>>>>>> 2860b863
    def disable_reporting(self):
        """Disable the reporting of the port."""
        self.reporting = False
        msg = bytearray([REPORT_DIGITAL + self.port_number, 0])
        self.board.sp.write(msg)

    def write(self):
        """Set the output pins of the port to the correct state."""
        mask = 0
        for pin in self.pins:
            if pin.mode == OUTPUT:
                if pin.value == 1:
                    pin_nr = pin.pin_number - self.port_number * 8
                    mask |= 1 << int(pin_nr)
#        print("type mask", type(mask))
#        print("type self.portnumber", type(self.port_number))
#        print("type pinnr", type(pin_nr))
        msg = bytearray([DIGITAL_MESSAGE + self.port_number, mask % 128, mask >> 7])
        self.board.sp.write(msg)

    def _update(self, mask):
        """Update the values for the pins marked as input with the mask."""
        if self.reporting:
            for pin in self.pins:
                if pin.mode is INPUT:
                    pin_nr = pin.pin_number - self.port_number * 8
                    pin.value = (mask & (1 << pin_nr)) > 0

class Pin(object):
    """A Pin representation"""
    def __init__(self, board, pin_number, type=ANALOG, port=None):
        self.board = board
        self.pin_number = pin_number
        self.type = type
        self.port = port
        self.PWM_CAPABLE = False
        self._mode = (type == DIGITAL and OUTPUT or INPUT)
        self.reporting = False
        self.value = None

    def __str__(self):
        type = {ANALOG : 'Analog', DIGITAL : 'Digital'}[self.type]
        return "{0} pin {1}".format(type, self.pin_number)

    def _set_mode(self, mode):
        if mode is UNAVAILABLE:
            self._mode = UNAVAILABLE
            return
        if self._mode is UNAVAILABLE:
<<<<<<< HEAD
            raise IOError("%s can not be used through Firmata." % self)
        if mode is PWM and not self.PWM_CAPABLE:
            raise IOError("%s does not have PWM capabilities." % self)
        if mode == SERVO:
            if self.type != DIGITAL:
                raise IOError("Only digital pins can drive servos! %s is not"
                    "digital." % self)
=======
            raise IOError("{0} can not be used through Firmata".format(self))
        if mode is PWM and not self.PWM_CAPABLE:
            raise IOError("{0} does not have PWM capabilities".format(self))
        if mode == SERVO:
            if self.type != DIGITAL:
                raise IOError("Only digital pins can drive servos! {0} is not"
                    "digital".format(self))
>>>>>>> 2860b863
            self._mode = SERVO
            self.board.servo_config(self.pin_number)
            return

        # Set mode with SET_PIN_MODE message
        self._mode = mode
        self.board.sp.write(bytearray([SET_PIN_MODE, self.pin_number, mode]))
        if mode == INPUT:
            self.enable_reporting()

    def _get_mode(self):
        return self._mode

    mode = property(_get_mode, _set_mode)
    """
    Mode of operation for the pin. Can be one of the pin modes: INPUT, OUTPUT,
    ANALOG, PWM. or SERVO (or UNAVAILABLE).
    """

    def enable_reporting(self):
        """Set an input pin to report values."""
        if self.mode is not INPUT:
            raise IOError("{0} is not an input and can therefore not report".format(self))
        if self.type == ANALOG:
            self.reporting = True
            msg = bytearray([REPORT_ANALOG + self.pin_number, 1])
            self.board.sp.write(msg)
        else:
            self.port.enable_reporting() # TODO This is not going to work for non-optimized boards like Mega

    def disable_reporting(self):
        """Disable the reporting of an input pin."""
        if self.type == ANALOG:
            self.reporting = False
            msg = bytearray([REPORT_ANALOG + self.pin_number, 0])
            self.board.sp.write(msg)
        else:
            self.port.disable_reporting() # TODO This is not going to work for non-optimized boards like Mega

    def read(self):
        """
        Returns the output value of the pin. This value is updated by the
        boards :meth:`Board.iterate` method. Value is always in the range from
        0.0 to 1.0.
        """
        if self.mode == UNAVAILABLE:
            raise IOError("Cannot read pin {0}".format(self.__str__()))
        return self.value

    def write(self, value):
        """
        Output a voltage from the pin

        :arg value: Uses value as a boolean if the pin is in output mode, or
            expects a float from 0 to 1 if the pin is in PWM mode. If the pin
            is in SERVO the value should be in degrees.

        """
        if self.mode is UNAVAILABLE:
<<<<<<< HEAD
            raise IOError, "%s can not be used through Firmata." % self
=======
            raise IOError("{0} can not be used through Firmata".format(self))
>>>>>>> 2860b863
        if self.mode is INPUT:
            raise IOError("{0} is set up as an INPUT and can therefore not be written to".format(self))
        if value is not self.value:
            self.value = value
            if self.mode is OUTPUT:
                if self.port:
                    self.port.write()
                else:
                    msg = bytearray([DIGITAL_MESSAGE, self.pin_number, value])
                    self.board.sp.write(msg)
            elif self.mode is PWM:
                value = int(round(value * 255))
                msg = bytearray([ANALOG_MESSAGE + self.pin_number, value % 128, value >> 7])
                self.board.sp.write(msg)
            elif self.mode is SERVO:
                value = int(value)
                msg = bytearray([ANALOG_MESSAGE + self.pin_number, value % 128, value >> 7])
                self.board.sp.write(msg)<|MERGE_RESOLUTION|>--- conflicted
+++ resolved
@@ -90,13 +90,8 @@
         # probably isn't any Firmata installed
 
     def __str__(self):
-<<<<<<< HEAD
-        return "Board %s on %s" % (self.name, self.sp.port)
-
-=======
         return "Board{0.name} on {0.sp.port}".format(self)
         
->>>>>>> 2860b863
     def __del__(self):
         """
         The connection with the a board can get messed up when a script is
@@ -206,35 +201,12 @@
         cont = time.time() + t
         while time.time() < cont:
             time.sleep(0)
-<<<<<<< HEAD
-
-    def send_sysex(self, sysex_cmd, data=[]):
-=======
             
     def send_sysex(self, sysex_cmd, data):
->>>>>>> 2860b863
         """
         Sends a SysEx msg.
 
         :arg sysex_cmd: A sysex command byte
-<<<<<<< HEAD
-        :arg data: A list of 7-bit bytes of arbitrary data (bytes may be
-            already converted to chr's)
-        """
-        self.sp.write(chr(START_SYSEX))
-        self.sp.write(chr(sysex_cmd))
-        for byte in data:
-            try:
-                byte = chr(byte)
-            except TypeError:
-                pass # byte is already a chr
-            except ValueError:
-                raise ValueError('Sysex data can be 7-bit bytes only. '
-                    'Consider using utils.to_two_bytes for bigger bytes.')
-            self.sp.write(byte)
-        self.sp.write(chr(END_SYSEX))
-
-=======
         : arg data: a bytearray of 7-bit bytes of arbitrary data
         """
         msg = bytearray([START_SYSEX, sysex_cmd])
@@ -243,7 +215,6 @@
         self.sp.write(msg)
 
         
->>>>>>> 2860b863
     def bytes_available(self):
         return self.sp.inWaiting()
 
@@ -368,13 +339,8 @@
             self.pins.append(Pin(self.board, pin_nr, type=DIGITAL, port=self))
 
     def __str__(self):
-<<<<<<< HEAD
-        return "Digital Port %i on %s" % (self.port_number, self.board)
-
-=======
         return "Digital Port {0.port_number} on {0.board}".format(self)
         
->>>>>>> 2860b863
     def enable_reporting(self):
         """Enable reporting of values for the whole port."""
         self.reporting = True
@@ -385,10 +351,7 @@
             if pin.mode == INPUT:
                 pin.reporting = True # TODO Shouldn't this happen at the pin?
 
-<<<<<<< HEAD
-=======
         
->>>>>>> 2860b863
     def disable_reporting(self):
         """Disable the reporting of the port."""
         self.reporting = False
@@ -438,15 +401,6 @@
             self._mode = UNAVAILABLE
             return
         if self._mode is UNAVAILABLE:
-<<<<<<< HEAD
-            raise IOError("%s can not be used through Firmata." % self)
-        if mode is PWM and not self.PWM_CAPABLE:
-            raise IOError("%s does not have PWM capabilities." % self)
-        if mode == SERVO:
-            if self.type != DIGITAL:
-                raise IOError("Only digital pins can drive servos! %s is not"
-                    "digital." % self)
-=======
             raise IOError("{0} can not be used through Firmata".format(self))
         if mode is PWM and not self.PWM_CAPABLE:
             raise IOError("{0} does not have PWM capabilities".format(self))
@@ -454,7 +408,6 @@
             if self.type != DIGITAL:
                 raise IOError("Only digital pins can drive servos! {0} is not"
                     "digital".format(self))
->>>>>>> 2860b863
             self._mode = SERVO
             self.board.servo_config(self.pin_number)
             return
@@ -514,11 +467,7 @@
 
         """
         if self.mode is UNAVAILABLE:
-<<<<<<< HEAD
-            raise IOError, "%s can not be used through Firmata." % self
-=======
             raise IOError("{0} can not be used through Firmata".format(self))
->>>>>>> 2860b863
         if self.mode is INPUT:
             raise IOError("{0} is set up as an INPUT and can therefore not be written to".format(self))
         if value is not self.value:
