from __future__ import division, unicode_literals

import unittest
from itertools import chain

import serial

import pyfirmata
from pyfirmata import mockup
from pyfirmata.boards import BOARDS
from pyfirmata.util import (break_to_bytes, from_two_bytes,
                            str_to_two_byte_iter, to_two_bytes,
                            two_byte_iter_to_str)

# Messages todo left:

# type                command  channel    first byte            second byte
# ---------------------------------------------------------------------------
# set pin mode(I/O)     0xF4              pin # (0-127)         pin state(0=in)
# system reset          0xFF


class BoardBaseTest(unittest.TestCase):

    def setUp(self):
        # Test with the MockupSerial so no real connection is needed
        pyfirmata.pyfirmata.serial.Serial = mockup.MockupSerial
        # Set the wait time to a zero so we won't have to wait a couple of secs
        # each test
        pyfirmata.pyfirmata.BOARD_SETUP_WAIT_TIME = 0
        self.board = pyfirmata.Board('', BOARDS['arduino'])
        self.board._stored_data = []
        # FIXME How can it be that a fresh instance sometimes still contains data?


class TestBoardMessages(BoardBaseTest):
    # TODO Test layout of Board Mega
    def assert_serial(self, *incoming_bytes):
        serial_msg = bytearray()
        res = self.board.sp.read()
        while res is not None:
            serial_msg += res
            res = self.board.sp.read()
        self.assertEqual(bytearray(incoming_bytes), serial_msg)

    # First test the handlers
    def test_handle_analog_message(self):
        self.board.analog[3].reporting = True
        self.assertEqual(self.board.analog[3].read(), None)
        # This sould set it correctly. 1023 (127, 7 in to 7 bit bytes) is the
        # max value an analog pin will send and it should result in a value 1
        self.board._handle_analog_message(3, 127, 7)
        self.assertEqual(self.board.analog[3].read(), 1.0)

    def test_handle_digital_message(self):
        # A digital message sets the value for a whole port. We will set pin
        # 5 (That is on port 0) to 1 to test if this is working.
        self.board.digital_ports[0].reporting = True
        self.board.digital[5]._mode = 0  # Set it to input
        # Create the mask
        mask = 0
        mask |= 1 << 5  # set the bit for pin 5 to to 1
        self.assertEqual(self.board.digital[5].read(), None)
        self.board._handle_digital_message(0, mask % 128, mask >> 7)
        self.assertEqual(self.board.digital[5].read(), True)

    def test_handle_report_version(self):
        self.assertEqual(self.board.firmata_version, None)
        self.board._handle_report_version(2, 1)
        self.assertEqual(self.board.firmata_version, (2, 1))

    def test_handle_report_firmware(self):
        self.assertEqual(self.board.firmware, None)
        data = bytearray([2, 1])
        data.extend(str_to_two_byte_iter('Firmware_name'))
        self.board._handle_report_firmware(*data)
        self.assertEqual(self.board.firmware, 'Firmware_name')
        self.assertEqual(self.board.firmware_version, (2, 1))

    # type                command  channel    first byte            second byte
    # ---------------------------------------------------------------------------
    # analog I/O message    0xE0   pin #      LSB(bits 0-6)         MSB(bits 7-13)
    def test_incoming_analog_message(self):
        self.assertEqual(self.board.analog[4].read(), None)
        self.assertEqual(self.board.analog[4].reporting, False)
        # Should do nothing as the pin isn't set to report
        self.board.sp.write([pyfirmata.ANALOG_MESSAGE + 4, 127, 7])
        self.board.iterate()
        self.assertEqual(self.board.analog[4].read(), None)
        self.board.analog[4].enable_reporting()
        self.board.sp.clear()
        # This should set analog port 4 to 1
        self.board.sp.write([pyfirmata.ANALOG_MESSAGE + 4, 127, 7])
        self.board.iterate()
        self.assertEqual(self.board.analog[4].read(), 1.0)
        self.board._stored_data = []

    # type                command  channel    first byte            second byte
    # ---------------------------------------------------------------------------
    # digital I/O message   0x90   port       LSB(bits 0-6)         MSB(bits 7-13)
    def test_incoming_digital_message(self):
        # A digital message sets the value for a whole port. We will set pin
        # 9 (on port 1) to 1 to test if this is working.
        self.board.digital[9].mode = pyfirmata.INPUT
        self.board.sp.clear()  # clear mode sent over the wire.
        # Create the mask
        mask = 0
        mask |= 1 << (9 - 8)  # set the bit for pin 9 to to 1
        self.assertEqual(self.board.digital[9].read(), None)
        self.board.sp.write([pyfirmata.DIGITAL_MESSAGE + 1, mask % 128, mask >> 7])
        self.board.iterate()
        self.assertEqual(self.board.digital[9].read(), True)

    # version report format
    # -------------------------------------------------
    # 0  version report header (0xF9) (MIDI Undefined)
    # 1  major version (0-127)
    # 2  minor version (0-127)
    def test_incoming_report_version(self):
        self.assertEqual(self.board.firmata_version, None)
        self.board.sp.write([pyfirmata.REPORT_VERSION, 2, 1])
        self.board.iterate()
        self.assertEqual(self.board.firmata_version, (2, 1))

    # Receive Firmware Name and Version (after query)
    # 0  START_SYSEX (0xF0)
    # 1  queryFirmware (0x79)
    # 2  major version (0-127)
    # 3  minor version (0-127)
    # 4  first 7-bits of firmware name
    # 5  second 7-bits of firmware name
    # x  ...for as many bytes as it needs)
    # 6  END_SYSEX (0xF7)
    def test_incoming_report_firmware(self):
        self.assertEqual(self.board.firmware, None)
        self.assertEqual(self.board.firmware_version, None)
        msg = [pyfirmata.START_SYSEX,
               pyfirmata.REPORT_FIRMWARE,
               2,
               1] + list(str_to_two_byte_iter('Firmware_name')) + \
              [pyfirmata.END_SYSEX]
        self.board.sp.write(msg)
        self.board.iterate()
        self.assertEqual(self.board.firmware, 'Firmware_name')
        self.assertEqual(self.board.firmware_version, (2, 1))

    # type                command  channel    first byte            second byte
    # ---------------------------------------------------------------------------
    # report analog pin     0xC0   pin #      disable/enable(0/1)   - n/a -
    def test_report_analog(self):
        self.board.analog[1].enable_reporting()
        self.assert_serial(0xC0 + 1, 1)
        self.assertTrue(self.board.analog[1].reporting)
        self.board.analog[1].disable_reporting()
        self.assert_serial(0xC0 + 1, 0)
        self.assertFalse(self.board.analog[1].reporting)

    # type                command  channel    first byte            second byte
    # ---------------------------------------------------------------------------
    # report digital port   0xD0   port       disable/enable(0/1)   - n/a -
    def test_report_digital(self):
        # This should enable reporting of whole port 1
        self.board.digital[8]._mode = pyfirmata.INPUT  # Outputs can't report
        self.board.digital[8].enable_reporting()
        self.assert_serial(0xD0 + 1, 1)
        self.assertTrue(self.board.digital_ports[1].reporting)
        self.board.digital[8].disable_reporting()
        self.assert_serial(0xD0 + 1, 0)

    # Generic Sysex Message
    # 0     START_SYSEX (0xF0)
    # 1     sysex command (0x00-0x7F)
    # x     between 0 and MAX_DATA_BYTES 7-bit bytes of arbitrary data
    # last  END_SYSEX (0xF7)
    def test_send_sysex_message(self):
        # 0x79 is queryFirmware, but that doesn't matter for now
        self.board.send_sysex(0x79, [1, 2, 3])
        sysex = (0xF0, 0x79, 1, 2, 3, 0xF7)
        self.assert_serial(*sysex)

    def test_send_sysex_string(self):
        self.board.send_sysex(0x79, ["test"])
        sysex = (chr(0xF0), chr(0x79), 't', 'e', 's', 't', chr(0xF7))
        self.assert_serial(*sysex)

    def test_send_sysex_too_big_data(self):
        self.assertRaises(ValueError, self.board.send_sysex, 0x79, [256, 1])

    def test_receive_sysex_message(self):
        sysex = bytearray([0xF0, 0x79, 2, 1, ord('a'), 0, ord('b'),
            0, ord('c'), 0, 0xF7])
        self.board.sp.write(sysex)
        while len(self.board.sp):
            self.board.iterate()
        self.assertEqual(self.board.firmware_version, (2, 1))
        self.assertEqual(self.board.firmware, 'abc')

    def test_too_much_data(self):
        """
        When we send random bytes, before or after a command, they should be
        ignored to prevent cascading errors when missing a byte.
        """
        self.board.analog[4].enable_reporting()
        self.board.sp.clear()
        # Crap
        self.board.sp.write([i for i in range(10)])
        # This should set analog port 4 to 1
        self.board.sp.write([pyfirmata.ANALOG_MESSAGE + 4, 127, 7])
        # Crap
        self.board.sp.write([10 - i for i in range(10)])
        while len(self.board.sp):
            self.board.iterate()
        self.assertEqual(self.board.analog[4].read(), 1.0)

    # Servo config
    # --------------------
    # 0  START_SYSEX (0xF0)
    # 1  SERVO_CONFIG (0x70)
    # 2  pin number (0-127)
    # 3  minPulse LSB (0-6)
    # 4  minPulse MSB (7-13)
    # 5  maxPulse LSB (0-6)
    # 6  maxPulse MSB (7-13)
    # 7  END_SYSEX (0xF7)
    #
    # then sets angle
    # 8  analog I/O message (0xE0)
    # 9  angle LSB
    # 10 angle MSB
    def test_servo_config(self):
        self.board.servo_config(2)
        data = chain([0xF0, 0x70, 2], to_two_bytes(544),
            to_two_bytes(2400), [0xF7, 0xE0 + 2, 0, 0])
        self.assert_serial(*list(data))

    def test_servo_config_min_max_pulse(self):
        self.board.servo_config(2, 600, 2000)
        data = chain([0xF0, 0x70, 2], to_two_bytes(600),
            to_two_bytes(2000), [0xF7, 0xE0 + 2, 0, 0])
        self.assert_serial(*data)

    def test_servo_config_min_max_pulse_angle(self):
        self.board.servo_config(2, 600, 2000, angle=90)
        data = chain([0xF0, 0x70, 2], to_two_bytes(600),
            to_two_bytes(2000), [0xF7])
        angle_set = [0xE0 + 2, 90 % 128,
            90 >> 7]  # Angle set happens through analog message
        data = list(data) + angle_set
        self.assert_serial(*data)

    def test_servo_config_invalid_pin(self):
        self.assertRaises(IOError, self.board.servo_config, 1)

    def test_set_mode_servo(self):
        p = self.board.digital[2]
        p.mode = pyfirmata.SERVO
        data = chain([0xF0, 0x70, 2], to_two_bytes(544),
            to_two_bytes(2400), [0xF7, 0xE0 + 2, 0, 0])
        self.assert_serial(*data)


class TestBoardLayout(BoardBaseTest):

    def test_layout_arduino(self):
        self.assertEqual(len(BOARDS['arduino']['digital']), len(self.board.digital))
        self.assertEqual(len(BOARDS['arduino']['analog']), len(self.board.analog))

    def test_layout_arduino_mega(self):
        pyfirmata.pyfirmata.serial.Serial = mockup.MockupSerial
        mega = pyfirmata.Board('', BOARDS['arduino_mega'])
        self.assertEqual(len(BOARDS['arduino_mega']['digital']), len(mega.digital))
        self.assertEqual(len(BOARDS['arduino_mega']['analog']), len(mega.analog))

    def test_pwm_layout(self):
        pins = []
        for pin in self.board.digital:
            if pin.PWM_CAPABLE:
                pins.append(self.board.get_pin('d:%d:p' % pin.pin_number))
        for pin in pins:
            self.assertEqual(pin.mode, pyfirmata.PWM)
            self.assertTrue(pin.pin_number in BOARDS['arduino']['pwm'])
        self.assertTrue(len(pins) == len(BOARDS['arduino']['pwm']))

    def test_get_pin_digital(self):
        pin = self.board.get_pin('d:13:o')
        self.assertEqual(pin.pin_number, 13)
        self.assertEqual(pin.mode, pyfirmata.OUTPUT)
        self.assertEqual(pin.port.port_number, 1)
        self.assertEqual(pin.port.reporting, False)

    def test_get_pin_analog(self):
        pin = self.board.get_pin('a:5:i')
        self.assertEqual(pin.pin_number, 5)
        self.assertEqual(pin.reporting, True)
        self.assertEqual(pin.value, None)

    def tearDown(self):
        self.board.exit()
        pyfirmata.serial.Serial = serial.Serial


class TestMockupBoardLayout(TestBoardLayout, TestBoardMessages):
    """
    TestMockupBoardLayout is subclassed from TestBoardLayout and
    TestBoardMessages as it should pass the same tests, but with the
    MockupBoard.
    """

    def setUp(self):
        self.board = mockup.MockupBoard('test', BOARDS['arduino'])


class RegressionTests(BoardBaseTest):

    def test_correct_digital_input_first_pin_issue_9(self):
        """
        The first pin on the port would always be low, even if the mask said
        it to be high.
        """
        pin = self.board.get_pin('d:8:i')
        mask = 0
        mask |= 1 << 0  # set pin 0 high
        self.board._handle_digital_message(pin.port.port_number,
            mask % 128, mask >> 7)
        self.assertEqual(pin.value, True)

    def test_handle_digital_inputs(self):
        """
        Test if digital inputs are correctly updated.
        """
        for i in range(8, 16):  # pins of port 1
            if not bool(i % 2) and i != 14:  # all even pins
                self.board.digital[i].mode = pyfirmata.INPUT
                self.assertEqual(self.board.digital[i].value, None)
        mask = 0
        # Set the mask high for the first 4 pins
        for i in range(4):
            mask |= 1 << i
        self.board._handle_digital_message(1, mask % 128, mask >> 7)
        self.assertEqual(self.board.digital[8].value, True)
        self.assertEqual(self.board.digital[9].value, None)
        self.assertEqual(self.board.digital[10].value, True)
        self.assertEqual(self.board.digital[11].value, None)
        self.assertEqual(self.board.digital[12].value, False)
        self.assertEqual(self.board.digital[13].value, None)

    def test_proper_exit_conditions(self):
        """
        Test that the exit method works properly if we didn't make it all
        the way through `setup_layout`.
        """
        del self.board.digital
        try:
            self.board.exit()
        except AttributeError:
            self.fail("exit() raised an AttributeError unexpectedly!")


class UtilTests(unittest.TestCase):

    def test_to_two_bytes(self):
        for i in range(32768):
            val = to_two_bytes(i)
            self.assertEqual(len(val), 2)

        self.assertEqual(to_two_bytes(32767), bytearray(b'\x7f\xff'))
        self.assertRaises(ValueError, to_two_bytes, 32768)

    def test_from_two_bytes(self):
        for i in range(32766, 32768):
            val = to_two_bytes(i)
            ret = from_two_bytes(val)
            self.assertEqual(ret, i)

        self.assertEqual(from_two_bytes(('\xff', '\xff')), 32767)
        self.assertEqual(from_two_bytes(('\x7f', '\xff')), 32767)

    def test_two_byte_iter_to_str(self):
        string, s = 'StandardFirmata', []
        for i in string:
            s.append(i)
            s.append('\x00')
        self.assertEqual(two_byte_iter_to_str(s), 'StandardFirmata')

    def test_str_to_two_byte_iter(self):
        string, itr = 'StandardFirmata', bytearray()
        for i in string:
            itr.append(ord(i))
            itr.append(0)
        self.assertEqual(itr, str_to_two_byte_iter(string))

    def test_break_to_bytes(self):
        self.assertEqual(break_to_bytes(200), (200,))
        self.assertEqual(break_to_bytes(800), (200, 4))
        self.assertEqual(break_to_bytes(802), (2, 2, 200))


board_messages = unittest.TestLoader().loadTestsFromTestCase(TestBoardMessages)
board_layout = unittest.TestLoader().loadTestsFromTestCase(TestBoardLayout)
regression = unittest.TestLoader().loadTestsFromTestCase(RegressionTests)
util = unittest.TestLoader().loadTestsFromTestCase(UtilTests)
mockup_suite = unittest.TestLoader().loadTestsFromTestCase(TestMockupBoardLayout)
default = unittest.TestSuite([board_messages, board_layout, regression, util,
                             mockup_suite])

if __name__ == '__main__':
    from optparse import OptionParser
    parser = OptionParser()
    options, args = parser.parse_args()
<<<<<<< HEAD
    if not options.mockup:
        print "Running normal suite. Also consider running the mockup (-m, --mockup) suite"
        unittest.TextTestRunner(verbosity=3).run(default)
        from pyfirmata import util
        print "Running doctests for pyfirmata.util. (No output = No errors)"
        doctest.testmod(util)
        print "Done running doctests"
    if options.mockup:
        print "Running the mockup test suite"
        unittest.TextTestRunner(verbosity=2).run(mockup_suite)
    unittest.TextTestRunner(verbosity=3).run(regression)
=======
    unittest.TextTestRunner(verbosity=3).run(default)
>>>>>>> 2860b863
<|MERGE_RESOLUTION|>--- conflicted
+++ resolved
@@ -407,18 +407,4 @@
     from optparse import OptionParser
     parser = OptionParser()
     options, args = parser.parse_args()
-<<<<<<< HEAD
-    if not options.mockup:
-        print "Running normal suite. Also consider running the mockup (-m, --mockup) suite"
-        unittest.TextTestRunner(verbosity=3).run(default)
-        from pyfirmata import util
-        print "Running doctests for pyfirmata.util. (No output = No errors)"
-        doctest.testmod(util)
-        print "Done running doctests"
-    if options.mockup:
-        print "Running the mockup test suite"
-        unittest.TextTestRunner(verbosity=2).run(mockup_suite)
-    unittest.TextTestRunner(verbosity=3).run(regression)
-=======
-    unittest.TextTestRunner(verbosity=3).run(default)
->>>>>>> 2860b863
+    unittest.TextTestRunner(verbosity=3).run(default)